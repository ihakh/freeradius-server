--- conflicted
+++ resolved
@@ -388,12 +388,8 @@
 		ep.id   = id;
 		ep.type.type = eap_type;
 		ep.type.length = vp->length;
-<<<<<<< HEAD
-		ep.type.data = vp->vp_octets;
-=======
 		ep.type.data = malloc(vp->length);
-		memcpy(ep.type.data,vp->strvalue, vp->length);
->>>>>>> 40b66f2e
+		memcpy(ep.type.data,vp->vp_octets, vp->length);
 		eap_basic_compose(req, &ep);
 	}
 }
